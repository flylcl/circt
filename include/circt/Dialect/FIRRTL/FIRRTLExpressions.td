--- conflicted
+++ resolved
@@ -584,14 +584,7 @@
   let results = (outs PassiveType:$result);
 
   let hasFolder = 1;
-<<<<<<< HEAD
-  let assemblyFormat = [{
-    $input attr-dict `:` type($input)
-  }];
-=======
-  let assemblyFormat =
-    "$input attr-dict `:` functional-type($input, $result)";
->>>>>>> ada31f1c
+  let assemblyFormat = "$input attr-dict `:` type($input)";
 
   let builders = [
     OpBuilderDAG<(ins "Value":$input)>
@@ -605,11 +598,5 @@
   let results = (outs FIRRTLType:$result);
 
   let hasFolder = 1;
-<<<<<<< HEAD
-  let assemblyFormat = [{
-    $input attr-dict `:` type($result)
-  }];
-=======
-  let assemblyFormat = "$input attr-dict `:` functional-type($input, $result)";
->>>>>>> ada31f1c
+  let assemblyFormat = "$input attr-dict `:` type($result)";
 }