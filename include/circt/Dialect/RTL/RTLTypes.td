//===- RTLTypes.td - RTL data type definitions -------------*- tablegen -*-===//
//
// Part of the LLVM Project, under the Apache License v2.0 with LLVM Exceptions.
// See https://llvm.org/LICENSE.txt for license information.
// SPDX-License-Identifier: Apache-2.0 WITH LLVM-exception
//
//===----------------------------------------------------------------------===//
//
// Basic data types for the RTL dialect.
//
//===----------------------------------------------------------------------===//

// Base class for other typedefs. Provides dialact-specific defaults.
class RTLType<string name> : TypeDef<RTLDialect, name> { }

// A simple fixed size array.
def ArrayType : RTLType<"Array"> {
  let summary = "fixed-sized array";
  let description = [{
    Fixed sized RTL arrays are roughly similar to C arrays. On the wire (vs.
    in a memory), arrays are always packed. Memory layout is not defined as
    it does not need to be since in silicon there is not implicit memory
    sharing.
  }];

  let mnemonic = "array";
  let parameters = (ins "::mlir::Type":$elementType, "size_t":$size);
  let genVerifyInvariantsDecl = 1;

  let extraClassDeclaration = [{
    static ArrayType get(Type elementType, size_t size) {
      return get(elementType.getContext(), elementType, size);
    }
  }];
}

// An 'unpacked' array of fixed size.
def UnpackedArrayType : RTLType<"UnpackedArray"> {
  let summary = "SystemVerilog 'unpacked' fixed-sized array";
  let description = [{
    Unpacked arrays are a more flexible array representation than packed arrays,
    and are typically used to model memories.  See SystemVerilog Spec 7.4.2.
  }];

  let mnemonic = "uarray";
  let parameters = (ins "::mlir::Type":$elementType, "size_t":$size);
  let genVerifyInvariantsDecl = 1;

  let extraClassDeclaration = [{
    static UnpackedArrayType get(Type elementType, size_t size) {
      return get(elementType.getContext(), elementType, size);
    }
  }];
}

def InOutType : RTLType<"InOut"> {
  let summary = "inout type";
  let description = [{
    InOut type is used for model operations and values that have "connection"
    semantics, instead of typical dataflow behavior.  This is used for wires
    and inout ports in Verilog.
  }];

  let mnemonic = "inout";
  let parameters = (ins "::mlir::Type":$elementType);
  let genVerifyInvariantsDecl = 1;

  let extraClassDeclaration = [{
    static InOutType get(Type elementType) {
      return get(elementType.getContext(), elementType);
    }
  }];
}

// Type constraint that indicates that an operand/result may only be a valid
// non-directional type.
def RTLValueType : Type<CPred<"isRTLValueType($_self)">,
                            "a valid inout element">;

def InOutArrayType
  : Type<CPred<"getAnyRTLArrayElementType(getInOutElementType($_self)) "
                        "!= Type()">,
               "an inout type with array element">;


// This type constraint is used by operations whose asm strings have a type "T"
// in the asmstring, which constraints an input or output to type `T`, and then
// constraints another to `!rtl.inout<T>`.  The "value" and "inoutValue" are the
// name of the operand or result for the type sides of this.
//
// Note that the inoutValue must be constrained to being an InOutElementType to
// ensure that functions and other things aren't passed into this.
class InOutTypeConstraint<string value, string inoutValue>
  : TypesMatchWith<"type should be element of inout type",
                   value, inoutValue,
                   "InOutType::get($_self.getContext(), $_self)">;

// This type constraint indicates that the specified value matches the element
// type of the specified inoutValue.  It is the dual to InOutTypeConstraint used
// when inference needs to "go the other way".
//
// Note that the inoutValue must be constrained to being an InOutElementType to
// ensure that functions and other things aren't passed into this.
class InOutElementConstraint<string value, string inoutValue>
  : TypesMatchWith<"type should be element of inout type",
<<<<<<< HEAD
                   inoutValue, value,
                   "$_self.cast<InOutType>().getElementType()">;

// Adapted from TestTypeDefs.td
// A parent type for any type which is just a list of fields (e.g. structs,
// unions).
def StructType : RTLType<"Struct"> {
  let summary = "RTL struct type";
  let description = [{
    Struct type has value semantics, updates to the struct are logically by 
    copy.
  }];
  let mnemonic = "struct";

  let parameters = (
    ins
    // An ArrayRef of something which requires allocation in the storage
    // constructor.
    ArrayRefOfSelfAllocationParameter<
      "::circt::rtl::StructType::FieldInfo",
      "struct fields">: $elements
  );

  // Prints the type in this format:
  //   struct<[{field1Name, field1Type}, {field2Name, field2Type}]>
  let printer = [{
    $_printer << "struct" << "<";
    for (size_t i=0, e = getImpl()->elements.size(); i < e; i++) {
      const auto& field = getImpl()->elements[i];
      $_printer << "{" << field.name << "," << field.type << "}";
      if (i < getImpl()->elements.size() - 1)
          $_printer << ",";
    }
    $_printer << ">";
  }];

  // Parses the above format
  let parser = [{
    llvm::SmallVector<FieldInfo, 4> parameters;
    if ($_parser.parseLess()) return Type();
    while (mlir::succeeded($_parser.parseOptionalLBrace())) {
      StringRef name;
      if ($_parser.parseKeyword(&name)) return Type();
      if ($_parser.parseComma()) return Type();
      Type type;
      if ($_parser.parseType(type)) return Type();
      if ($_parser.parseRBrace()) return Type();
      parameters.push_back(FieldInfo {name, type});
      if ($_parser.parseOptionalComma()) break;
    }
    if ($_parser.parseGreater()) return Type();
    return get($_ctxt, parameters);
  }];

  let extraClassDeclaration = [{
    struct FieldInfo {
      mlir::StringRef name;
      Type type;
      FieldInfo allocateInto(mlir::TypeStorageAllocator &alloc) const {
        return FieldInfo{alloc.copyInto(name), type};
      }
    };

  }];
}
=======
                   inoutValue, value, "getInOutElementType($_self)">;
>>>>>>> 91282b0f
<|MERGE_RESOLUTION|>--- conflicted
+++ resolved
@@ -103,9 +103,7 @@
 // ensure that functions and other things aren't passed into this.
 class InOutElementConstraint<string value, string inoutValue>
   : TypesMatchWith<"type should be element of inout type",
-<<<<<<< HEAD
-                   inoutValue, value,
-                   "$_self.cast<InOutType>().getElementType()">;
+                   inoutValue, value, "getInOutElementType($_self)">;
 
 // Adapted from TestTypeDefs.td
 // A parent type for any type which is just a list of fields (e.g. structs,
@@ -168,7 +166,4 @@
     };
 
   }];
-}
-=======
-                   inoutValue, value, "getInOutElementType($_self)">;
->>>>>>> 91282b0f
+}