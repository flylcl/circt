//===- RTLTypes.cpp - RTL types code defs ---------------------------------===//
//
// Part of the LLVM Project, under the Apache License v2.0 with LLVM Exceptions.
// See https://llvm.org/LICENSE.txt for license information.
// SPDX-License-Identifier: Apache-2.0 WITH LLVM-exception
//
//===----------------------------------------------------------------------===//
//
// Implementation logic for RTL data types.
//
//===----------------------------------------------------------------------===//

#include "circt/Dialect/RTL/RTLTypes.h"
#include "circt/Dialect/RTL/RTLDialect.h"
#include "mlir/IR/Builders.h"
#include "mlir/IR/BuiltinTypes.h"
#include "mlir/IR/DialectImplementation.h"
#include "mlir/IR/Types.h"
#include "llvm/ADT/StringExtras.h"
#include "llvm/ADT/TypeSwitch.h"

using namespace mlir;
using namespace circt::rtl;

#define GET_TYPEDEF_CLASSES
#include "circt/Dialect/RTL/RTLTypes.cpp.inc"

//===----------------------------------------------------------------------===//
// Type Helpers
//===----------------------------------------------------------------------===/

void circt::rtl::getStructInnerTypes(StructType stype,
                                     SmallVectorImpl<Type> &types) {
  for (const auto &field : stype.getElements())
    types.push_back(field.type);
}

Type circt::rtl::getStructFieldType(StructType stype, StringRef fieldName) {
  for (const auto &field : stype.getElements())
    if (field.name == fieldName)
      return field.type;
  return Type();
}

/// Return true if the specified type can be used as an RTL value type, that is
/// the set of types that can be composed together to represent synthesized,
/// hardware but not marker types like InOutType.
bool circt::rtl::isRTLValueType(Type type) {
  if (auto intType = type.dyn_cast<IntegerType>())
    return intType.isSignless();

  if (auto array = type.dyn_cast<ArrayType>())
    return isRTLValueType(array.getElementType());

<<<<<<< HEAD
  if (auto t = type.dyn_cast<StructType>()) {
    return std::all_of(t.getElements().begin(), t.getElements().end(),
                       [](const auto &f) { return isRTLValueType(f.type); });
  }
=======
  if (auto array = type.dyn_cast<UnpackedArrayType>())
    return isRTLValueType(array.getElementType());
>>>>>>> 91282b0f

  return false;
}

/// Return the element type of an InOutType or null if the operand isn't an
/// InOut type.
mlir::Type circt::rtl::getInOutElementType(mlir::Type type) {
  if (auto inout = type.dyn_cast_or_null<InOutType>())
    return inout.getElementType();
  return {};
}

/// Return the element type of an ArrayType or UnpackedArrayType, or null if the
/// operand isn't an array.
Type circt::rtl::getAnyRTLArrayElementType(Type type) {
  if (!type)
    return {};
  if (auto array = type.dyn_cast<ArrayType>())
    return array.getElementType();
  if (auto array = type.dyn_cast<UnpackedArrayType>())
    return array.getElementType();
  return {};
}

/// Parse and print nested RTL types nicely.  These helper methods allow eliding
/// the "rtl." prefix on array, inout, and other types when in a context that
/// expects RTL subelement types.
static ParseResult parseRTLElementType(Type &result, DialectAsmParser &p) {
  // If this is an RTL dialect type, then we don't need/want the !rtl. prefix
  // redundantly specified.
  auto fullString = p.getFullSymbolSpec();
  auto *curPtr = p.getCurrentLocation().getPointer();
  auto typeString =
      StringRef(curPtr, fullString.size() - (curPtr - fullString.data()));

  if (typeString.startswith("array<") || typeString.startswith("inout<") ||
      typeString.startswith("uarray<")) {
    llvm::StringRef mnemonic;
    if (p.parseKeyword(&mnemonic))
      llvm_unreachable("should have an array or inout keyword here");
    result = generatedTypeParser(p.getBuilder().getContext(), p, mnemonic);
    return result ? success() : failure();
  }

  return p.parseType(result);
}

static void printRTLElementType(Type element, DialectAsmPrinter &p) {
  if (succeeded(generatedTypePrinter(element, p)))
    return;
  p.printType(element);
}

//===----------------------------------------------------------------------===//
// Struct Type
//===----------------------------------------------------------------------===//
namespace circt {
namespace rtl {
bool operator==(const StructType::FieldInfo &a,
                const StructType::FieldInfo &b) {
  return a.name == b.name && a.type == b.type;
}
llvm::hash_code hash_value(const StructType::FieldInfo &fi) {
  return llvm::hash_combine(fi.name, fi.type);
}
} // namespace rtl
} // namespace circt

//===----------------------------------------------------------------------===//
// ArrayType
//===----------------------------------------------------------------------===//

Type ArrayType::parse(MLIRContext *ctxt, DialectAsmParser &p) {
  SmallVector<int64_t, 2> dims;
  Type inner;
  if (p.parseLess() || p.parseDimensionList(dims, /* allowDynamic */ false) ||
      parseRTLElementType(inner, p) || p.parseGreater())
    return Type();
  if (dims.size() != 1) {
    p.emitError(p.getNameLoc(), "rtl.array only supports one dimension");
    return Type();
  }

  auto loc = p.getEncodedSourceLoc(p.getCurrentLocation());
  if (failed(verifyConstructionInvariants(loc, inner, dims[0])))
    return Type();

  return get(ctxt, inner, dims[0]);
}

void ArrayType::print(DialectAsmPrinter &p) const {
  p << "array<" << getSize() << "x";
  printRTLElementType(getElementType(), p);
  p << '>';
}

LogicalResult ArrayType::verifyConstructionInvariants(Location loc,
                                                      Type innerType,
                                                      size_t size) {
  if (!isRTLValueType(innerType))
    return emitError(loc, "invalid element for rtl.array type");
  return success();
}

//===----------------------------------------------------------------------===//
// UnpackedArrayType
//===----------------------------------------------------------------------===//

Type UnpackedArrayType::parse(MLIRContext *ctxt, DialectAsmParser &p) {
  SmallVector<int64_t, 2> dims;
  Type inner;
  if (p.parseLess() || p.parseDimensionList(dims, /* allowDynamic */ false) ||
      parseRTLElementType(inner, p) || p.parseGreater())
    return Type();

  if (dims.size() != 1) {
    p.emitError(p.getNameLoc(), "sv.uarray only supports one dimension");
    return Type();
  }

  auto loc = p.getEncodedSourceLoc(p.getCurrentLocation());
  if (failed(verifyConstructionInvariants(loc, inner, dims[0])))
    return Type();

  return get(ctxt, inner, dims[0]);
}

void UnpackedArrayType::print(DialectAsmPrinter &p) const {
  p << "uarray<" << getSize() << "x";
  printRTLElementType(getElementType(), p);
  p << '>';
}

LogicalResult UnpackedArrayType::verifyConstructionInvariants(Location loc,
                                                              Type innerType,
                                                              size_t size) {
  if (!isRTLValueType(innerType))
    return emitError(loc, "invalid element for sv.uarray type");
  return success();
}

//===----------------------------------------------------------------------===//
// InOutType
//===----------------------------------------------------------------------===//

Type InOutType::parse(MLIRContext *ctxt, DialectAsmParser &p) {
  Type inner;
  if (p.parseLess() || parseRTLElementType(inner, p) || p.parseGreater())
    return Type();

  auto loc = p.getEncodedSourceLoc(p.getCurrentLocation());
  if (failed(verifyConstructionInvariants(loc, inner)))
    return Type();

  return get(ctxt, inner);
}

void InOutType::print(DialectAsmPrinter &p) const {
  p << "inout<";
  printRTLElementType(getElementType(), p);
  p << '>';
}

LogicalResult InOutType::verifyConstructionInvariants(Location loc,
                                                      Type innerType) {
  if (!isRTLValueType(innerType))
    return emitError(loc, "invalid element for rtl.inout type");
  return success();
}

/// Parses a type registered to this dialect. Parse out the mnemonic then invoke
/// the tblgen'd type parser dispatcher.
Type RTLDialect::parseType(DialectAsmParser &parser) const {
  llvm::StringRef mnemonic;
  if (parser.parseKeyword(&mnemonic))
    return Type();
  return generatedTypeParser(getContext(), parser, mnemonic);
}

/// Print a type registered to this dialect. Try the tblgen'd type printer
/// dispatcher then fail since all RTL types are defined via ODS.
void RTLDialect::printType(Type type, DialectAsmPrinter &printer) const {
  if (succeeded(generatedTypePrinter(type, printer)))
    return;
  llvm_unreachable("unexpected 'rtl' type");
}<|MERGE_RESOLUTION|>--- conflicted
+++ resolved
@@ -49,18 +49,13 @@
   if (auto intType = type.dyn_cast<IntegerType>())
     return intType.isSignless();
 
-  if (auto array = type.dyn_cast<ArrayType>())
+  if (auto array = type.dyn_cast<UnpackedArrayType>())
     return isRTLValueType(array.getElementType());
 
-<<<<<<< HEAD
   if (auto t = type.dyn_cast<StructType>()) {
     return std::all_of(t.getElements().begin(), t.getElements().end(),
                        [](const auto &f) { return isRTLValueType(f.type); });
   }
-=======
-  if (auto array = type.dyn_cast<UnpackedArrayType>())
-    return isRTLValueType(array.getElementType());
->>>>>>> 91282b0f
 
   return false;
 }
