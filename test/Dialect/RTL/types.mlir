// RUN: circt-opt %s | circt-opt | FileCheck %s

// CHECK-LABEL: module
module {
  // CHECK-LABEL: func @i20x5array(%{{.*}}: !rtl.array<5xi20>)
  func @i20x5array(%A: !rtl.array<5 x i20>) {
    return
  }

  // CHECK-LABEL: func @inoutType(%arg0: !rtl.inout<i42>) {
  func @inoutType(%arg0: !rtl.inout<i42>) {
    return
  }

<<<<<<< HEAD
  // CHECK-LABEL: func @structType(%arg0: !rtl.struct<>, %arg1: !rtl.struct<{foo,i32},{bar,i4},{baz,!rtl.struct<{foo,i7}>}>) {
  func @structType(%SE: !rtl.struct<>, %SF: !rtl.struct<{foo, i32}, {bar, i4}, {baz, !rtl.struct<{foo, i7}>}>) {
=======
  // CHECK-LABEL: nestedType
  func @nestedType(
    // CHECK: %arg0: !rtl.inout<array<42xi8>>,
    %arg0: !rtl.inout<!rtl.array<42xi8>>,
     // CHECK: %arg1: !rtl.inout<array<42xi8>>,
    %arg1: !rtl.inout<array<42xi8>>,
    // CHECK: %arg2: !rtl.inout<array<2xarray<42xi8>>>
    %arg2: !rtl.inout<array<2xarray<42xi8>>>) {
>>>>>>> 565bfa2b
    return
  }
}<|MERGE_RESOLUTION|>--- conflicted
+++ resolved
@@ -12,10 +12,11 @@
     return
   }
 
-<<<<<<< HEAD
   // CHECK-LABEL: func @structType(%arg0: !rtl.struct<>, %arg1: !rtl.struct<{foo,i32},{bar,i4},{baz,!rtl.struct<{foo,i7}>}>) {
   func @structType(%SE: !rtl.struct<>, %SF: !rtl.struct<{foo, i32}, {bar, i4}, {baz, !rtl.struct<{foo, i7}>}>) {
-=======
+    return
+  }
+  
   // CHECK-LABEL: nestedType
   func @nestedType(
     // CHECK: %arg0: !rtl.inout<array<42xi8>>,
@@ -24,7 +25,6 @@
     %arg1: !rtl.inout<array<42xi8>>,
     // CHECK: %arg2: !rtl.inout<array<2xarray<42xi8>>>
     %arg2: !rtl.inout<array<2xarray<42xi8>>>) {
->>>>>>> 565bfa2b
     return
   }
 }