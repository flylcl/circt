--- conflicted
+++ resolved
@@ -72,28 +72,7 @@
   //CHECK-NEXT:   assign z = x;
   //CHECK-NEXT: endmodule
 
-<<<<<<< HEAD
-  rtl.module @shl(%a: i1 {rtl.direction = "in"},
-                  %b: i1 {rtl.direction = "out"}) {
-=======
-  // The "_T" value is singly used, but Verilog can't bit extract out of a not,
-  // so an explicit temporary is required.
-
-  // CHECK-LABEL: module ExtractCrash(
-  // CHECK: wire [3:0] _T = ~a;
-  // CHECK-NEXT: assign b = _T[3:2];
-  firrtl.module @ExtractCrash(%a: !firrtl.uint<4>, %b: !firrtl.flip<uint<1>>) {
-    %26 = firrtl.not %a : (!firrtl.uint<4>) -> !firrtl.uint<4>
-    %27 = firrtl.stdIntCast %26 : (!firrtl.uint<4>) -> i4
-    %28 = rtl.extract %27 from 2 : (i4) -> i2
-    %fb = firrtl.asPassive %b : (!firrtl.flip<uint<1>>) -> !firrtl.uint<1>
-    %29 = firrtl.stdIntCast %fb : (!firrtl.uint<1>) -> i1
-    %30 = firrtl.stdIntCast %28 : (i2) -> !firrtl.uint<2>
-    firrtl.connect %b, %30 : !firrtl.flip<uint<1>>, !firrtl.uint<2>
-  }
-
   rtl.module @shl(%a: i1) -> (i1 {rtl.name = "b"}) {
->>>>>>> 32adaabe
     %0 = rtl.shl %a, %a : i1
     rtl.output %0 : i1
   }
